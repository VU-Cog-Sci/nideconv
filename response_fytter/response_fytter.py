from .regressors import Event, Confound, Intercept
import numpy as np
import pandas as pd
from sklearn import linear_model
import scipy as sp
from .plotting import plot_timecourses

class ResponseFytter(object):
    """ResponseFytter takes an input signal and performs deconvolution on it. 
    To do this, it requires event times, and possible covariates.
    ResponseFytter can, for each event_type, use different basis function sets,
    see Event."""
    def __init__(self,
                 input_signal,
                 sample_rate,
                 oversample_design_matrix=20,
                 add_intercept=True, **kwargs):
        """ Initialize a ResponseFytter object.

        Parameters
        ----------
        input_signal : numpy array, dimensions preferably (X, n)
            input data, of X timeseries of n timepoints 
            sampled at the frequency at which we would 
            like to conduct this analysis

        sample_rate : float
            frequency in Hz at which input data are sampled

        **kwargs : dict
            keyward arguments to be internalized by the ResponseFytter object
        """        
        super(ResponseFytter, self).__init__()
        self.__dict__.update(kwargs)

        self.sample_rate = sample_rate
        self.sample_duration = 1.0/self.sample_rate

        self.oversample_design_matrix = oversample_design_matrix

        self.input_signal_time_points = np.linspace(0, 
                                                    input_signal.shape[0] * self.sample_duration, 
                                                    input_signal.shape[0],
                                                    endpoint=False) 

        self.input_signal = pd.DataFrame(input_signal)
        self.input_signal.index = pd.Index(self.input_signal_time_points,
                                           name='time')


        self.X = pd.DataFrame(index=self.input_signal.index)

        if add_intercept:
            self.add_intercept()

        self.events =  {}


    def add_intercept(self, name='intercept'):
        intercept = Intercept(name, self)
        self._add_regressor(intercept)

    def add_confounds(self, name, confound):
        """ 
        Add a timeseries or set of timeseries to the general
        design matrix as a confound

        Parameters
        ----------
        confound : array
            Confound of (n_timepoints) or (n_timepoints, n_confounds)

        """

        confound = Confound(name, self, confound)
        self._add_regressor(confound)


    def _add_regressor(self, regressor, oversample=1):
        regressor.create_design_matrix(oversample=oversample)

        if self.X.shape[1] == 0:
            self.X = pd.concat((regressor.X, self.X), 1)
        else:
            self.X = pd.concat((self.X, regressor.X), 1)


    def add_event(self,
                  event_name,
                  onset_times=None, 
                  basis_set='fir', 
                  interval=[0,10], 
                  n_regressors=None, 
                  durations=None, 
                  covariates=None,
                  **kwargs):
        """
        create design matrix for a given event_type.

        Parameters
        ----------
        event_name : string
            Name of the event_type, used as key to lookup this event_type's
            characteristics

        **kwargs : dict
            keyward arguments to be internalized by the generated and 
            internalized Event object. Needs to consist of the 
            necessary arguments to create an Event object, 
            see Event constructor method.

        """

        assert event_name not in self.X.columns.get_level_values(0), "The event_name %s is already in use" % event_name

        ev = Event(name=event_name, 
                   onset_times=onset_times,
                   basis_set=basis_set,
                   interval=interval,
                   n_regressors=n_regressors,
                   durations=durations,
                   covariates=covariates,
                   fitter=self,
                   **kwargs)

        self._add_regressor(ev)

        self.events[event_name] = ev



    def regress(self, type='ols', cv=20, alphas=None, store_residuals=False):
        """
        regress a created design matrix on the input_data, creating internal
        variables betas, residuals, rank and s. 
        The beta values are then injected into the event_type objects the
        response_fitter contains. 

        Parameters
        ----------
        type : string, optional
            the type of fit to be done. Options are 'ols' for np.linalg.lstsq,
            'ridge' for CV ridge regression.

        """
        if type == 'ols':
            self.betas, self.ssquares, self.rank, self.s = \
                                np.linalg.lstsq(self.X, self.input_signal, rcond=None)
            self._send_betas_to_regressors()

            if store_residuals:
                self.residuals = self.input_signal - self.predict_from_design_matrix()

        elif type == 'ridge':   # betas and residuals are internalized by ridge_regress
            if self.input_signal.shape[1] > 1:
                raise NotImplementedError('No support for multidimensional signals yet')
            self.ridge_regress(cv=cv, alphas=alphas, store_residuals=store_residuals)


    def ridge_regress(self, cv=20, alphas=None, store_residuals=False):
        """
        run CV ridge regression instead of ols fit. Uses sklearn's RidgeCV class

        Parameters
        ----------
        cv : int
            number of cross-validation folds

        alphas : np.array
            the alpha/lambda values to try out in the CV ridge regression

        """        

        if alphas is None:
            alphas = np.logspace(7, 0, 20)
        self.rcv = linear_model.RidgeCV(alphas=alphas, 
                fit_intercept=False, 
                cv=cv) 
        self.rcv.fit(self.X, self.input_signal)

        self.betas = self.rcv.coef_.T

        if store_residuals:
            self.residuals = self.input_signal - self.rcv.predict(self.X)

        self._send_betas_to_regressors()

    def _send_betas_to_regressors(self):
<<<<<<< HEAD
        self.betas = pd.Series(self.betas.ravel(), index=self.X.columns)
        self.betas.index.set_names(['event_type','covariate', 'regressor'], inplace=True)
=======
        self.betas = pd.DataFrame(self.betas, 
                                  index=self.X.columns,
                                  columns=self.input_signal.columns)
        #self.betas.index.set_names(['event_type','covariate', 'regressor'], inplace=True)
>>>>>>> 2646fcd6

        for key in self.events:
            self.events[key].betas = self.betas.loc[[key]]

    def predict_from_design_matrix(self, X=None):
        """
        predict a signal given a design matrix. Requires regression to have
        been run.

        Parameters
        ----------
        X : np.array, (timepoints, n_regressors)
            the design matrix for which to predict data.

        """
        # check if we have already run the regression - which is necessary
        if X is None:
            X = self.X

        assert hasattr(self, 'betas'), 'no betas found, please run regression before prediction'
        assert X.shape[1] == self.betas.shape[0], \
                    """designmatrix needs to have the same number of regressors 
                    as the betas already calculated"""


        prediction = self.X.dot(self.betas)

        return prediction


    def get_timecourses(self, 
                        oversample=None,
                        melt=False):
        assert hasattr(self, 'betas'), 'no betas found, please run regression before prediction'

        if oversample is None:
            oversample = self.oversample_design_matrix

        timecourses = pd.DataFrame()

        for event_type in self.events:
<<<<<<< HEAD
            tc = self.events[event_type].get_timecourses()
            tc['event_type'] = event_type
            timecourses = pd.concat((timecourses, tc), ignore_index=True)

        timecourses.set_index(['event_type', 'covariate', 't'], inplace=True)
=======
            tc = self.events[event_type].get_timecourses(oversample=oversample)
            timecourses = pd.concat((timecourses, tc), ignore_index=False)

        if melt:
            timecourses = timecourses.reset_index().melt(id_vars=['event type',
                                                                  'covariate',
                                                                  'time'],
                                                         var_name='roi')
>>>>>>> 2646fcd6

        return timecourses

    def plot_timecourses(self,
                         *args,
                         **kwargs):

        tc = self.get_timecourses(melt=True)
        tc['subj_idx'] = 'dummy'

        plot_timecourses(tc, *args, **kwargs)

    def rsq(self):
        """
        calculate the rsq of a given fit. 
        calls predict_from_design_matrix to predict the signal that has been fit
        """


        assert hasattr(self, 'betas'), \
                        'no betas found, please run regression before rsq'

        # rsq only counts where we actually try to explain data
        predicted_signal = self.predict_from_design_matrix().values


        rsq = 1.0 - np.sum((np.atleast_2d(predicted_signal).T - self.input_signal)**2, axis = 0) / \
                        np.sum(self.input_signal.squeeze()**2, axis = 0)
        return np.squeeze(rsq)

    #def get_timecourses

    def get_epochs(self, onsets, interval, remove_incomplete_epochs=True):
        """ 
        Return a matrix corresponding to specific onsets, within a given
        interval. Matrix size is (n_onsets, n_timepoints_within_interval).

        Note that any events that are in the ResponseFytter-object will
        be regressed out before calculating the epochs.
        """
        
        # If no other events are defined, no need to regress them out
        if self.X.shape[1] == 0:
            signal = self.input_signal
        else:
            self.regress()
            signal = self.residuals
            
            
        onsets = np.array(onsets)
        
        indices = np.array([signal.index.get_loc(onset, method='nearest') for onset in onsets + interval[0]])
        
        interval_duration = interval[1] - interval[0]
        interval_n_samples = int(interval_duration * self.sample_rate) + 1
        
        indices = np.tile(indices[:, np.newaxis], (1, interval_n_samples)) + np.arange(interval_n_samples)
        
        # Set elements in epochs that fall out of time series to nan
        indices[indices >= signal.shape[0]] = -1

        # Make dummy element to fill epochs with nans if they fall out of the timeseries
        signal = pd.concat((signal, pd.DataFrame([np.nan], index=[np.nan])))

        # Calculate epochs
        epochs =  pd.DataFrame(signal.values.ravel()[indices], columns=np.linspace(interval[0], interval[1], interval_n_samples))
        
        # Get rid of incomplete epochs:
        if remove_incomplete_epochs:
            epochs = epochs[~epochs.isnull().any(1)]
        return epochs

<|MERGE_RESOLUTION|>--- conflicted
+++ resolved
@@ -186,15 +186,9 @@
         self._send_betas_to_regressors()
 
     def _send_betas_to_regressors(self):
-<<<<<<< HEAD
-        self.betas = pd.Series(self.betas.ravel(), index=self.X.columns)
-        self.betas.index.set_names(['event_type','covariate', 'regressor'], inplace=True)
-=======
         self.betas = pd.DataFrame(self.betas, 
                                   index=self.X.columns,
                                   columns=self.input_signal.columns)
-        #self.betas.index.set_names(['event_type','covariate', 'regressor'], inplace=True)
->>>>>>> 2646fcd6
 
         for key in self.events:
             self.events[key].betas = self.betas.loc[[key]]
@@ -236,13 +230,6 @@
         timecourses = pd.DataFrame()
 
         for event_type in self.events:
-<<<<<<< HEAD
-            tc = self.events[event_type].get_timecourses()
-            tc['event_type'] = event_type
-            timecourses = pd.concat((timecourses, tc), ignore_index=True)
-
-        timecourses.set_index(['event_type', 'covariate', 't'], inplace=True)
-=======
             tc = self.events[event_type].get_timecourses(oversample=oversample)
             timecourses = pd.concat((timecourses, tc), ignore_index=False)
 
@@ -251,7 +238,6 @@
                                                                   'covariate',
                                                                   'time'],
                                                          var_name='roi')
->>>>>>> 2646fcd6
 
         return timecourses
 
