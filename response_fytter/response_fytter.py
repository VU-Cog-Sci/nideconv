--- conflicted
+++ resolved
@@ -323,8 +323,6 @@
         if remove_incomplete_epochs:
             epochs = epochs[~epochs.isnull().any(1)]
         return epochs
-<<<<<<< HEAD
-
 
 class ConcatenatedResponseFytter(ResponseFytter):
 
@@ -383,6 +381,4 @@
 
     attribute_values = [getattr(rf, attribute) for rf in response_fytters]
 
-    assert(all([v == attribute_values[0] for v in attribute_values])), "%s not equal across response fytters!" % attribute
-=======
->>>>>>> b250e66a
+    assert(all([v == attribute_values[0] for v in attribute_values])), "%s not equal across response fytters!" % attribute