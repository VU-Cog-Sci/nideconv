#!/usr/bin/env python
# encoding: utf-8
"""
response

"""

import numpy as np
import scipy as sp
from scipy import signal
import pandas as pd
import warnings
from .utils import get_proper_interval, double_gamma_with_d

def _create_fir_basis(interval, sample_rate, n_regressors, oversample=1):
    """"""
    basis = np.eye(n_regressors)    
    basis_timepoints = np.linspace(interval[0], interval[1], n_regressors)

    timepoints = np.arange(interval[0], 
                           interval[1] + (1./sample_rate/oversample), 
                           1./sample_rate / oversample) 

    rescaled_basis = np.zeros((len(timepoints), n_regressors))    


    for reg in range(n_regressors):
        rescaled_basis[:, reg] = np.interp(timepoints, basis_timepoints, basis[:, reg])
        
    return rescaled_basis

def _create_canonical_hrf_basis(interval, sample_rate, n_regressors, oversample=1):
    timepoints = np.arange(interval[0], 
                           interval[1] + (1./sample_rate/oversample), 
                           1./sample_rate / oversample) 
    
    return double_gamma_with_d(timepoints)[:, np.newaxis]


def _create_fourier_basis(interval, sample_rate, n_regressors, oversample=1):
    """"""
    
    timepoints = np.arange(interval[0], 
                           interval[1] + (1./sample_rate/oversample), 
                           1./sample_rate / oversample) 
    
    L_fourier = np.zeros((len(timepoints), n_regressors))
    
    L_fourier[:,0] = 1

    for r in range(int(n_regressors/2)):
        x = np.linspace(0, 2.0*np.pi*(r+1), len(timepoints))
        #     sin_regressor 
        L_fourier[:, 1+r] = np.sqrt(2) * np.sin(x)

        #     cos_regressor 
        L_fourier[:, 1+r+int(n_regressors/2)] = np.sqrt(2) * np.cos(x)

    return L_fourier

def _create_legendre_basis(interval, sample_rate, n_regressors, oversample=1):
    """"""
    timepoints = np.arange(interval[0],
                           interval[1] + (1./sample_rate/oversample),
                           1./sample_rate / oversample)    

    x = np.linspace(-1, 1, len(timepoints) * oversample, endpoint=True)
    L_legendre = np.polynomial.legendre.legval(x=x, c=np.eye(n_regressors)).T

    return L_legendre


class Regressor(object):

    def __init__(self,
                 name,
                 fitter):

        self.name = name
        self.fitter= fitter


    def create_design_matrix():
        pass

class Confound(Regressor):

    def __init__(self, name, fitter, confounds):
        
        super(Confound, self).__init__(name, fitter)
        self.confounds = pd.DataFrame(confounds)

    def create_design_matrix(self, oversample=1):
        self.X = self.confounds
        self.X.columns = pd.MultiIndex.from_product([['confounds'], [self.name], self.X.columns],
                                                    names=['event type', 'covariate', 'regressor'])
        self.X.set_index(self.fitter.input_signal.index, inplace=True)
        self.X.index.rename('time', inplace=True)

class Intercept(Confound):

    def __init__(self,
                 name,
                 fitter):

        confound = pd.DataFrame(np.ones(len(fitter.input_signal)),
                                columns=['intercept'])
        super(Intercept, self).__init__(name, fitter, confound)


class Event(Regressor):
    """Event is a class that encapsulates the creation and conversion
    of design matrices and resulting beta weights for specific event_types. 
    Design matrices for an event_type can be built up of different basis sets,
    and one can choose the time interval over which to fit the response. """
    def __init__(self, 
                name, 
                fitter,
                basis_set='fir', 
                interval=[0,10], 
                n_regressors=None, 
                onset_times=None, 
                durations=None, 
                covariates=None):
        """ Initialize a ResponseFitter object.

        Parameters
        ----------
        fitter : ResponseFitter object
            the response fitter object needed to feed the Event its
            parameters.

        basis_set : string ['fir', 'fourier', 'legendre'] or
                    np.array (1D)
            basis set to use in the fitting. 

        interval : list (2)
            the minimum and maximum timepoints relative to the event onset times
            that delineate the interval for which to estimate the response
            time-course

        n_regressors : int
            for fourier and legendre basis sets, this argument determines the 
            number of regressors to use. More regressors adds more precision, 
            either in terms of added, higher, frequencies (fourier) or 
            higher polynomial order (legendre)

        onset_times : np.array (1D)
            onset times, in seconds, of all the events to estimate the response
            to

        durations : np.array (1D), optional
            durations of each of the events in onset_times. 

        covariates : dict, optional
            dictionary of covariates for each of the events in onset_times. 
            that is, the keys are the names of the covariates, the values
            are 1D numpy arrays of length identical to onset_times; these
            are the covariate values of each of the events in onset_times. 

        """        
        super(Event, self).__init__(name, fitter)

        self.basis_set = basis_set
        self.interval = interval
        self.n_regressors = n_regressors
        self.onset_times = onset_times
        self.durations = durations

        self.interval_duration = self.interval[1] - self.interval[0]
        self.sample_duration = self.fitter.sample_duration
        self.sample_rate = self.fitter.sample_rate

        # Check whether the interval is proper
        if ~np.isclose(self.interval_duration % self.sample_duration, 0):
            old_interval = self.interval
            self.interval = get_proper_interval(old_interval, self.sample_duration)
            self.interval_duration = self.interval[1] - self.interval[0]

            warning = '\nWARNING: The duration of the interval %s is not a multiple of ' \
                      'the sample duration %s.\n\r' \
                      'Interval is now automatically set to %s.' \
                       % (old_interval, self.sample_duration, self.interval)

            warnings.warn(warning)


        if covariates is None:
            self.covariates = pd.DataFrame({'intercept': np.ones(self.onset_times.shape[0])})
        else:
            self.covariates = pd.DataFrame(covariates)

        if type(self.basis_set) is not str:
            self.n_regressors = self.basis_set.shape[1]

            self.basis_set = pd.DataFrame(self.basis_set,
                                          index=np.linspace(*self.interval,
<<<<<<< HEAD
                                                            len(self.basis_set),
                                                            endpoint=True,
                                                            )
                                          )
=======
                                                            num=len(self.basis_set),
                                                            endpoint=True))
>>>>>>> c21a7e90

        else:
            if self.basis_set == 'fir':
                if self.n_regressors is None:
                    self.n_regressors = int((self.interval[1] - self.interval[0]) / self.sample_duration) + 1
                    warnings.warn('Number of FIR regressors has automatically been set to %d '
                                  'per covariate' % self.n_regressors)

            # legendre and fourier basis sets should be odd
            elif self.basis_set in ('fourier', 'legendre'):
                if self.n_regressors is None:
                    raise Exception('Please provide number of regressors!')
                elif (self.n_regressors % 2) == 0:
                    self.n_regressors += 1
                    warnings.warn('Number of {} regressors has to be uneven and has automatically ' 
                                  'been set to {} per covariate'.format(self.basis_set, self.n_regressors))
            elif self.basis_set == 'canonical_hrf':
                if (self.n_regressors is not None) and (self.n_regressors != 1):
                    warnings.warn('With the canonical HRF as a basis set, you can have only ONE '
                                  'regressors per covariate!')

                self.n_regressors = 1




    def event_timecourse(self, 
                         covariate=None,
                         oversample=1):
        """
        event_timecourse creates a timecourse of events 
        of nr_samples by n_regressors, which has to be converted 
        to the basis of choice.

        Parameters
        ----------
        covariate : string, optional
            Name of the covariate that will be used in the regression. 
            Is set to ones if not providedt.h   

        Returns
        -------
        event_timepoints : np.array (n_regressors, n_timepoints)
            An array that depicts the occurrence of each of the events 
            in the time-space of the signal.

        """

        if self.durations is None:
            durations = np.ones_like(self.onset_times) * self.sample_duration / oversample
        else:
            durations = self.durations
        event_timepoints = np.zeros(self.fitter.input_signal.shape[0] * oversample)

        if covariate is None:
            covariate = self.covariates['intercept']
        else:
            covariate = self.covariates[covariate]

        for e,d,c in zip(self.onset_times, durations, covariate):
            et = int((e + self.interval[0]) * self.sample_rate * oversample) 
            # round is necessary, int(0,999999) is 0!
            dt =  int(round(d * self.sample_rate * oversample))             
            event_timepoints[et:et+dt] = c

        return event_timepoints
    
    def create_design_matrix(self, oversample=1):
        """
        create_design_matrix creates the design matrix for this event_type by
        iterating over covariates. 
        
        """

        # create empty design matrix
        self.X = np.zeros((self.fitter.input_signal.shape[0] * oversample, 
                           self.n_regressors * self.covariates.shape[1]))

        L = self.get_basis_function(oversample)

        effective_sample_rate = self.sample_rate * oversample

        columns = pd.MultiIndex.from_product(([self.name], self.covariates.columns, L.columns),
                                             names=['event_type', 'covariate', 'regressor'])
        oversampled_timepoints = np.linspace(0, 
                                             self.fitter.input_signal.shape[0] * self.sample_duration, 
                                             self.fitter.input_signal.shape[0] * oversample,
                                             endpoint=False) 

        self.X = pd.DataFrame(self.X,
                              columns=columns,
                              index=oversampled_timepoints)
        

        for covariate in self.covariates.columns:
            event_timepoints = self.event_timecourse(covariate=covariate,
                                                     oversample=oversample)

            for regressor in L.columns:
                self.X[self.name, covariate, regressor] = sp.signal.convolve(event_timepoints,
                                                                             L[regressor],
                                                                             'full')[:len(self.X)]
        if oversample != 1:
            self.downsample_design_matrix()


    def get_timecourses(self, oversample=1):
        """
        takes betas, given from response_fitter object, and restructures the 
        beta weights to the interval that we're trying to fit, using the L
        basis function matrix. 
        
        """        
        assert hasattr(self, 'betas'), 'no betas found, please run regression before rsq'

        L = self.get_basis_function(oversample)

        return self.betas.groupby(level=['event type', 'covariate']).apply(_dotproduct_timecourse, L)

    def get_basis_function(self, oversample=1):

        n_timepoints = (self.interval[1] - self.interval[0]) / self.sample_duration

        timepoints = np.arange(self.interval[0], 
                               self.interval[1] + (1./self.sample_rate/oversample), 
                               1./self.sample_rate / oversample) 

        # only for fir, the nr of regressors is dictated by the interval and sample rate
        if type(self.basis_set) is str:

            if self.basis_set == 'fir':
                L = _create_fir_basis(self.interval, self.sample_rate, self.n_regressors, oversample)
                regressor_labels = ['fir_%d' % i for i in np.arange(self.n_regressors)]

            elif self.basis_set == 'fourier':
                L = _create_fourier_basis(self.interval, self.sample_rate, self.n_regressors, oversample)
                regressor_labels = ['fourier_intercept']
                regressor_labels += ['fourier_sin_%d_period' % period for period in np.arange(1, self.n_regressors//2 + 1)]
                regressor_labels += ['fourier_cos_%d_period' % period for period in np.arange(1, self.n_regressors//2 + 1)]

            elif self.basis_set == 'legendre':
                L = _create_legendre_basis(self.interval, self.sample_rate, self.n_regressors, oversample)
                regressor_labels = ['legendre_%d' % poly for poly in np.arange(1, self.n_regressors + 1)]

            elif self.basis_set == 'canonical_hrf':
                L = _create_canonical_hrf_basis(self.interval,
                                                self.sample_rate,
                                                1,
                                                oversample)
                regressor_labels = ['canonical_hrf']
        else:
            regressor_labels = ['custom_basis_function_%d' % i for i in range(1, self.n_regressors+1)]        
            L = np.zeros((self.basis_set.shape[0] * oversample, self.n_regressors))

            interp = sp.interpolate.interp1d(self.basis_set.index, self.basis_set.values, axis=0)
            L = interp(timepoints)


        L = pd.DataFrame(L,
                         columns=pd.Index(regressor_labels, name='basis_function'),
                         index=pd.Index(timepoints, name='time'))

        return L
        
    def downsample_design_matrix(self):
        interp = sp.interpolate.interp1d(self.X.index, self.X.values, axis=0)
        X_ = interp(self.fitter.input_signal.index)
        self.X = pd.DataFrame(X_,
                              columns=self.X.columns,
                              index=self.fitter.input_signal.index)


def _dotproduct_timecourse(d, L):
    return L.dot(d.reset_index(level=['event type', 'covariate'], drop=True))<|MERGE_RESOLUTION|>--- conflicted
+++ resolved
@@ -195,15 +195,8 @@
 
             self.basis_set = pd.DataFrame(self.basis_set,
                                           index=np.linspace(*self.interval,
-<<<<<<< HEAD
-                                                            len(self.basis_set),
-                                                            endpoint=True,
-                                                            )
-                                          )
-=======
                                                             num=len(self.basis_set),
                                                             endpoint=True))
->>>>>>> c21a7e90
 
         else:
             if self.basis_set == 'fir':
