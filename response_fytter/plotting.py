import seaborn as sns
import matplotlib.pyplot as plt


def plot_timecourses(tc,
                     plots='roi',
                     col='covariate',
                     row=None,
                     col_wrap=None,
                     hue='event type',
                     max_n_plots=40,
                     oversample=None,
                     extra_axes=True,
                     sharex=True,
                     sharey=False,
                     aspect=1.5,
<<<<<<< HEAD
                     col_order=None,
=======
                     size=3,
>>>>>>> b250e66a
                     *args,
                     **kwargs):

    
    facs = []
    idxs = []

    if plots is None:
        fac = sns.FacetGrid(tc,
                            col_wrap=col_wrap,
                            col=col,
                            row=row,
                            sharex=sharex,
                            sharey=sharey,
                            aspect=aspect,
<<<<<<< HEAD
                            col_order=col_order)
=======
                            size=size)
>>>>>>> b250e66a

        fac.map_dataframe(sns.tsplot,
                          time='time',
                          unit='subj_idx',
                          condition=hue,
                          value='value',
                          color=sns.color_palette(),
                          *args,
                          **kwargs)

        facs.append(fac)
        idxs.append('')

    else:
        if len(tc[plots].unique()) > max_n_plots:
            raise Exception('Splitting over %s would mean more than %d plots!')


        for idx, plot_df in tc.groupby(plots):
            fac = sns.FacetGrid(plot_df,
                                col_wrap=col_wrap,
                                col=col,
                                row=row,
                                sharex=sharex,
                                sharey=sharey,
                                aspect=aspect,
                                size=size)

            fac.map_dataframe(sns.tsplot,
                              time='time',
                              unit='subj_idx',
                              condition=hue,
                              value='value',
                              color=sns.color_palette(),
                              *args,
                              **kwargs)
            facs.append(fac)
            idxs.append(idx)

    for fac, idx in zip(facs, idxs):
        if extra_axes:
            fac.map(plt.axhline, y=0, c='k', ls='--')
            fac.map(plt.axvline, x=0, c='k', ls='--')

        fac.fig.subplots_adjust(top=0.8)
        fac.fig.suptitle(idx, fontsize=16)


    return facs<|MERGE_RESOLUTION|>--- conflicted
+++ resolved
@@ -14,11 +14,8 @@
                      sharex=True,
                      sharey=False,
                      aspect=1.5,
-<<<<<<< HEAD
                      col_order=None,
-=======
                      size=3,
->>>>>>> b250e66a
                      *args,
                      **kwargs):
 
@@ -34,11 +31,8 @@
                             sharex=sharex,
                             sharey=sharey,
                             aspect=aspect,
-<<<<<<< HEAD
                             col_order=col_order)
-=======
                             size=size)
->>>>>>> b250e66a
 
         fac.map_dataframe(sns.tsplot,
                           time='time',
