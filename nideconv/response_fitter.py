--- conflicted
+++ resolved
@@ -121,7 +121,7 @@
 
         assert event_name not in self.X.columns.get_level_values(0), "The event_name %s is already in use" % event_name
 
-        ev = Event(name=event_name, 
+        ev = Event(name=event_name,
                    onsets=onsets,
                    basis_set=basis_set,
                    interval=interval,
@@ -342,18 +342,10 @@
                                   oversample=oversample)
         tc['subject'] = 'dummy'
 
-<<<<<<< HEAD
         return plot_timecourses(tc,
                                 oversample=oversample,
                                 legend=legend,
                                 *args, **kwargs)
-=======
-        return plot_timecourses(tc, 
-                                legend=legend,
-                                *args, 
-                                **kwargs)
->>>>>>> e2f19e11
-        
 
     def get_rsq(self):
         """
@@ -499,13 +491,10 @@
 
         return fac
 
-<<<<<<< HEAD
     def _check_fitted(self):
         assert hasattr(self, 'betas'), \
                         'no betas found, please run regression before rsq'
 
-=======
->>>>>>> e2f19e11
     def plot_design_matrix(self, palette=None):
 
         return plot_design_matrix(self.X, 
