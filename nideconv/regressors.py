#!/usr/bin/env python
# encoding: utf-8
"""
response

"""

import numpy as np
import scipy as sp
from scipy import signal, interpolate
import pandas as pd
import warnings
from .utils import (get_proper_interval,
                    double_gamma_with_d,
                    get_time_to_peak_from_timecourse,
                    double_gamma_with_d_time_derivative)
<<<<<<< HEAD

def _get_timepoints(interval, 
                    sample_rate,
                    oversample):

    total_length = interval[1] - interval[0]
    timepoints = np.linspace(interval[0],
                              interval[1],
                              int(total_length * sample_rate * oversample),
                              endpoint=False)
    return timepoints
=======
>>>>>>> d9f3c9c0

def _create_fir_basis(interval, sample_rate, n_regressors, oversample=1):
    """"""

    regressor_labels = ['fir_%d' % i for i in np.arange(n_regressors)]

    basis = np.eye(n_regressors)
    basis = np.vstack((basis, basis[-1]))

    orig_timepoints = np.linspace(interval[0],
                                  interval[1],
                                  n_regressors + 1, # Include endpoint to allow interpolation 
                                  endpoint=True)                  # below

    timepoints = _get_timepoints(interval, sample_rate, oversample)

    fir = interpolate.interp1d(orig_timepoints,
                               basis,
                               kind='nearest',
                               axis =0)(timepoints)

    return pd.DataFrame(fir,
                        index=timepoints,
                        columns=regressor_labels) \
                            .rename_axis('time') \
                            .rename_axis('basis function', axis=1)

def _create_canonical_hrf_basis(interval, sample_rate, n_regressors, oversample=1):
    timepoints = _get_timepoints(interval, sample_rate, oversample)
    basis_function =  double_gamma_with_d(timepoints)[:, np.newaxis]

    return pd.DataFrame(basis_function,
                        index=timepoints,
                        columns=['canonical HRF']) \
                        .rename_axis('time') \
                        .rename_axis('basis function', axis=1) 

def _create_canonical_hrf_with_time_derivative_basis(interval, sample_rate, n_regressors, oversample=1):
    timepoints = _get_timepoints(interval, sample_rate, oversample)
    
    hrf = double_gamma_with_d(timepoints)
    dt_hrf = double_gamma_with_d_time_derivative(timepoints)

<<<<<<< HEAD
    return pd.DataFrame(np.array([hrf, dt_hrf]).T,
                        index=timepoints,
                        columns=['HRF', 'HRF (derivative wrt time-to-peak)']) \
                        .rename_axis('time') \
                        .rename_axis('basis function', axis=1) 
=======
def _create_canonical_hrf_with_time_derivative_basis(interval, sample_rate, n_regressors, oversample=1):
    timepoints = np.arange(interval[0], 
                           interval[1] + (1./sample_rate/oversample), 
                           1./sample_rate / oversample) 
    
    hrf = double_gamma_with_d(timepoints)
    dt_hrf = double_gamma_with_d_time_derivative(timepoints)

    return np.array([hrf, dt_hrf]).T
>>>>>>> d9f3c9c0

def _create_fourier_basis(interval, sample_rate, n_regressors, oversample=1):
    """"""
    
    timepoints = _get_timepoints(interval, sample_rate, oversample)
    
    L_fourier = np.zeros((len(timepoints), n_regressors))
    
    L_fourier[:,0] = 1

    for r in range(int(n_regressors/2)):
        x = np.linspace(0, 2.0*np.pi*(r+1), len(timepoints))
        #     sin_regressor 
        L_fourier[:, 1+r] = np.sqrt(2) * np.sin(x)

        #     cos_regressor 
        L_fourier[:, 1+r+int(n_regressors/2)] = np.sqrt(2) * np.cos(x)

    regressor_labels = ['fourier_intercept']
    regressor_labels += ['fourier_sin_%d_period' % period for period in np.arange(1, n_regressors//2 + 1)]
    regressor_labels += ['fourier_cos_%d_period' % period for period in np.arange(1, n_regressors//2 + 1)]

    return pd.DataFrame(L_fourier,
                        index=timepoints,
                        columns=regressor_labels) \
                        .rename_axis('time') \
                        .rename_axis('basis function', axis=1) 

def _create_legendre_basis(interval, sample_rate, n_regressors, oversample=1):
    """"""

    regressor_labels = ['legendre_%d' % poly for poly in np.arange(1, self.n_regressors + 1)]
    x = np.linspace(-1, 1, int(np.diff(interval)) * oversample + 1, endpoint=True)
    L_legendre = np.polynomial.legendre.legval(x=x, c=np.eye(n_regressors)).T

    return pd.DataFrame(L_legendre,
                        index=timepoints,
                        columns=regressor_labels) \
                        .rename_axis('time') \
                        .rename_axis('basis function', axis=1) 


class Regressor(object):

    def __init__(self,
                 name,
                 fitter):

        self.name = name
        self.fitter= fitter


    def create_design_matrix():
        pass

class Confound(Regressor):

    def __init__(self, name, fitter, confounds):
        
        super(Confound, self).__init__(name, fitter)
        self.confounds = pd.DataFrame(confounds)

    def create_design_matrix(self, oversample=1):
        self.X = self.confounds
        self.X.columns = pd.MultiIndex.from_product([['confounds'], [self.name], self.X.columns],
                                                    names=['event type', 'covariate', 'regressor'])
        self.X.set_index(self.fitter.input_signal.index, inplace=True)
        self.X.index.rename('time', inplace=True)

class Intercept(Confound):

    def __init__(self,
                 name,
                 fitter):

        confound = pd.DataFrame(np.ones(len(fitter.input_signal)),
                                columns=['intercept'])
        super(Intercept, self).__init__(name, fitter, confound)


class Event(Regressor):
    """Event is a class that encapsulates the creation and conversion
    of design matrices and resulting beta weights for specific event_types. 
    Design matrices for an event_type can be built up of different basis sets,
    and one can choose the time interval over which to fit the response. """
    def __init__(self, 
                name, 
                fitter,
                basis_set='fir', 
                interval=[0,10], 
                n_regressors=None, 
                onsets=None, 
                durations=None, 
                covariates=None):
        """ Initialize a ResponseFitter object.

        Parameters
        ----------
        fitter : ResponseFitter object
            the response fitter object needed to feed the Event its
            parameters.

        basis_set : string ['fir', 'fourier', 'legendre'] or
                    np.array (1D)
            basis set to use in the fitting. 

        interval : list (2)
            the minimum and maximum timepoints relative to the event onset times
            that delineate the interval for which to estimate the response
            time-course

        n_regressors : int
            for fourier and legendre basis sets, this argument determines the 
            number of regressors to use. More regressors adds more precision, 
            either in terms of added, higher, frequencies (fourier) or 
            higher polynomial order (legendre)

        onsets : np.array (1D)
            onset times, in seconds, of all the events to estimate the response
            to

        durations : np.array (1D), optional
            durations of each of the events in onsets. 

        covariates : dict, optional
            dictionary of covariates for each of the events in onsets. 
            that is, the keys are the names of the covariates, the values
            are 1D numpy arrays of length identical to onsets; these
            are the covariate values of each of the events in onsets. 

        """        
        super(Event, self).__init__(name, fitter)

        self.basis_set = basis_set
        self.interval = interval
        self.n_regressors = n_regressors
        self.onsets = onsets
        self.durations = durations

        self.interval_duration = self.interval[1] - self.interval[0]
        self.sample_duration = self.fitter.sample_duration
        self.sample_rate = self.fitter.sample_rate

        # Check whether the interval is proper
        if ~np.isclose(self.interval_duration % self.sample_duration, 0):
            old_interval = self.interval
            self.interval = get_proper_interval(old_interval, self.sample_duration)
            self.interval_duration = self.interval[1] - self.interval[0]

            warning = '\nWARNING: The duration of the interval %s is not a multiple of ' \
                      'the sample duration %s.\n\r' \
                      'Interval is now automatically set to %s.' \
                       % (old_interval, self.sample_duration, self.interval)

            warnings.warn(warning)


        if covariates is None:
            self.covariates = pd.DataFrame({'intercept': np.ones(self.onsets.shape[0])})
        else:
            self.covariates = pd.DataFrame(covariates)

        if type(self.basis_set) is not str:
            self.n_regressors = self.basis_set.shape[1]
            self.basis_set = pd.DataFrame(self.basis_set,
                                          index=np.linspace(*self.interval,
                                                            num=len(self.basis_set),
                                                            endpoint=True))

        else:
            if self.basis_set == 'fir':
                length_interval = self.interval[1] - self.interval[0]
                if self.n_regressors is None:
                    self.n_regressors = int(length_interval / self.sample_duration)
                    warnings.warn('Number of FIR regressors has automatically been set to %d '
                                  'per covariate' % self.n_regressors)

                if self.n_regressors  > (length_interval / self.sample_duration):
                    warnings.warn('Number of FIR regressors ({}) is larger than the number of timepoints in the interval '
                                  '({}). '
                                  'This model can only be fit using regularized methods.'.format(self.n_regressors,
                                                                                                 int(length_interval / self.sample_rate)))

            # legendre and fourier basis sets should be odd
            elif self.basis_set in ('fourier', 'legendre'):
                if self.n_regressors is None:
                    raise Exception('Please provide number of regressors!')
                elif (self.n_regressors % 2) == 0:
                    self.n_regressors += 1
                    warnings.warn('Number of {} regressors has to be uneven and has automatically ' 
                                  'been set to {} per covariate'.format(self.basis_set, self.n_regressors))
            elif self.basis_set == 'canonical_hrf':
                if (self.n_regressors is not None) and (self.n_regressors != 1):
                    warnings.warn('With the canonical HRF as a basis set, you can have only ONE '
                                  'regressors per covariate!')

                self.n_regressors = 1

            elif self.basis_set == 'canonical_hrf_with_time_derivative':
                if (self.n_regressors is not None) and (self.n_regressors != 2):
                    warnings.warn('With the canonical HRF with time derivative as a basis set,'
                                   'you can have only TWO '
                                  'regressors per covariate!')
<<<<<<< HEAD
=======

                self.n_regressors = 2

>>>>>>> d9f3c9c0

                self.n_regressors = 2

    def event_timecourse(self, 
                         covariate=None,
                         oversample=1):
        """
        event_timecourse creates a timecourse of events 
        of nr_samples by n_regressors, which has to be converted 
        to the basis of choice.

        Parameters
        ----------
        covariate : string, optional
            Name of the covariate that will be used in the regression. 
            Is set to ones if not providedt.h   

        Returns
        -------
        event_timepoints : np.array (n_regressors, n_timepoints)
            An array that depicts the occurrence of each of the events 
            in the time-space of the signal.

        """

        if self.durations is None:
            durations = np.ones_like(self.onsets) * self.sample_duration / oversample
        else:
            durations = self.durations
        event_timepoints = np.zeros(self.fitter.input_signal.shape[0] * oversample)

        if covariate is None:
            covariate = self.covariates['intercept']
        else:
            covariate = self.covariates[covariate]

        for e,d,c in zip(self.onsets, durations, covariate):
<<<<<<< HEAD
            et = int((e + self.interval[0]) * self.sample_rate * oversample)
            dt =  np.max((d * self.sample_rate * oversample, 1), 0).astype(int)
=======
            et = int((e + self.interval[0]) * self.sample_rate * oversample) 
            # round is necessary, int(0,999999) is 0!
            dt =  int(round(d * self.sample_rate * oversample))             
>>>>>>> d9f3c9c0
            event_timepoints[et:et+dt] = c

        return event_timepoints
    
    def create_design_matrix(self, oversample=1):
        """
        create_design_matrix creates the design matrix for this event_type by
        iterating over covariates. 
        
        """

        # create empty design matrix
        self.X = np.zeros((self.fitter.input_signal.shape[0] * oversample, 
                           self.n_regressors * self.covariates.shape[1]))

        L = self.get_basis_function(oversample)

        columns = pd.MultiIndex.from_product(([self.name], self.covariates.columns, L.columns),
                                             names=['event_type', 'covariate', 'regressor'])

        oversampled_timepoints = np.linspace(0, 
                                             self.fitter.input_signal.shape[0] * self.sample_duration, 
                                             self.fitter.input_signal.shape[0] * oversample,
                                             endpoint=False) 

        self.X = pd.DataFrame(self.X,
                              columns=columns,
                              index=oversampled_timepoints)
        

        for covariate in self.covariates.columns:
            event_timepoints = self.event_timecourse(covariate=covariate,
                                                     oversample=oversample)

            for regressor in L.columns:
                self.X[self.name, covariate, regressor] = sp.signal.convolve(event_timepoints,
                                                                             L[regressor],
                                                                             'full')[:len(self.X)]
        if oversample != 1:
            self.downsample_design_matrix()


    def get_timecourses(self, oversample=1):
        """
        takes betas, given from response_fitter object, and restructures the 
        beta weights to the interval that we're trying to fit, using the L
        basis function matrix. 
        
        """        
        assert hasattr(self, 'betas'), 'no betas found, please run regression before rsq'

        L = self.get_basis_function(oversample)

        return self.betas.groupby(level=['event type', 'covariate']).apply(_dotproduct_timecourse, L)

    def get_basis_function(self, oversample=1):


        # only for fir, the nr of regressors is dictated by the interval and sample rate
        if type(self.basis_set) is str:

            if self.basis_set == 'fir':
                L = _create_fir_basis(self.interval, self.sample_rate, self.n_regressors, oversample)

            elif self.basis_set == 'fourier':
                L = _create_fourier_basis(self.interval, self.sample_rate, self.n_regressors, oversample)

            elif self.basis_set == 'legendre':
                L = _create_legendre_basis(self.interval, self.sample_rate, self._regressors, oversample)

            elif self.basis_set == 'canonical_hrf':
                L = _create_canonical_hrf_basis(self.interval,
                                                self.sample_rate,
                                                1,
                                                oversample)
                regressor_labels = ['canonical_hrf']

            elif self.basis_set == 'canonical_hrf_with_time_derivative':
                L = _create_canonical_hrf_with_time_derivative_basis(self.interval,
                                                self.sample_rate,
                                                2,
                                                oversample)
                regressor_labels = ['canonical_hrf', 'canonical_hrf_time_derivative']

        else:
            regressor_labels = ['custom_basis_function_%d' % i for i in range(1, self.n_regressors+1)]        
            L = np.zeros((self.basis_set.shape[0] * oversample, self.n_regressors))

            interp = sp.interpolate.interp1d(self.basis_set.index, self.basis_set.values, axis=0)
            L = interp(timepoints)


        #L = pd.DataFrame(L,
                         #columns=pd.Index(regressor_labels, name='basis_function'),)
                         #index=L.index)

        return L
        
    def downsample_design_matrix(self):
        interp = sp.interpolate.interp1d(self.X.index, self.X.values, axis=0)
        X_ = interp(self.fitter.input_signal.index)
        self.X = pd.DataFrame(X_,
                              columns=self.X.columns,
                              index=self.fitter.input_signal.index)


    def get_time_to_peak(self, oversample=20, cutoff=1.0, negative_peak=False):
        return self.get_timecourses(oversample=oversample)\
                   .groupby(['event type', 'covariate'], as_index=False)\
                   .apply(get_time_to_peak_from_timecourse, 
                          negative_peak=negative_peak,
                          cutoff=cutoff)\
                   .reset_index(level=[ -1], drop=True)\
                   .pivot(columns='area', index='peak')
                   


def _dotproduct_timecourse(d, L):
    return L.dot(d.reset_index(level=['event type', 'covariate'], drop=True))<|MERGE_RESOLUTION|>--- conflicted
+++ resolved
@@ -14,8 +14,6 @@
                     double_gamma_with_d,
                     get_time_to_peak_from_timecourse,
                     double_gamma_with_d_time_derivative)
-<<<<<<< HEAD
-
 def _get_timepoints(interval, 
                     sample_rate,
                     oversample):
@@ -26,8 +24,6 @@
                               int(total_length * sample_rate * oversample),
                               endpoint=False)
     return timepoints
-=======
->>>>>>> d9f3c9c0
 
 def _create_fir_basis(interval, sample_rate, n_regressors, oversample=1):
     """"""
@@ -71,23 +67,11 @@
     hrf = double_gamma_with_d(timepoints)
     dt_hrf = double_gamma_with_d_time_derivative(timepoints)
 
-<<<<<<< HEAD
     return pd.DataFrame(np.array([hrf, dt_hrf]).T,
                         index=timepoints,
                         columns=['HRF', 'HRF (derivative wrt time-to-peak)']) \
                         .rename_axis('time') \
                         .rename_axis('basis function', axis=1) 
-=======
-def _create_canonical_hrf_with_time_derivative_basis(interval, sample_rate, n_regressors, oversample=1):
-    timepoints = np.arange(interval[0], 
-                           interval[1] + (1./sample_rate/oversample), 
-                           1./sample_rate / oversample) 
-    
-    hrf = double_gamma_with_d(timepoints)
-    dt_hrf = double_gamma_with_d_time_derivative(timepoints)
-
-    return np.array([hrf, dt_hrf]).T
->>>>>>> d9f3c9c0
 
 def _create_fourier_basis(interval, sample_rate, n_regressors, oversample=1):
     """"""
@@ -291,12 +275,6 @@
                     warnings.warn('With the canonical HRF with time derivative as a basis set,'
                                    'you can have only TWO '
                                   'regressors per covariate!')
-<<<<<<< HEAD
-=======
-
-                self.n_regressors = 2
-
->>>>>>> d9f3c9c0
 
                 self.n_regressors = 2
 
@@ -334,14 +312,8 @@
             covariate = self.covariates[covariate]
 
         for e,d,c in zip(self.onsets, durations, covariate):
-<<<<<<< HEAD
             et = int((e + self.interval[0]) * self.sample_rate * oversample)
             dt =  np.max((d * self.sample_rate * oversample, 1), 0).astype(int)
-=======
-            et = int((e + self.interval[0]) * self.sample_rate * oversample) 
-            # round is necessary, int(0,999999) is 0!
-            dt =  int(round(d * self.sample_rate * oversample))             
->>>>>>> d9f3c9c0
             event_timepoints[et:et+dt] = c
 
         return event_timepoints
