from .response_fitter import ResponseFitter, ConcatenatedResponseFitter
import numpy as np
import pandas as pd
import warnings
import seaborn as sns
import matplotlib.pyplot as plt
from .plotting import plot_timecourses
import scipy as sp
import logging

class GroupResponseFitter(object):

    """Can fit a group of individual subjects and/or
    runs using a high-level interface.
    """

    def __init__(self,
                 timeseries,
                 onsets,
                 input_sample_rate,
                 oversample_design_matrix=20,
                 confounds=None,
                 concatenate_runs=True,
                 *args,
                 **kwargs):

        timeseries = pd.DataFrame(timeseries.copy())

        self.timeseries = timeseries
        self.onsets = onsets.copy().reset_index()
        self.confounds = confounds

        self.concatenate_runs = concatenate_runs

        self.oversample_design_matrix = oversample_design_matrix

        self.index_columns = []

        idx_fields = ['subject', 'session', 'task', 'run']

        for field in idx_fields:
            if field in self.onsets.index.names:
                self.onsets.reset_index(field, inplace=True)

            if field in self.timeseries.index.names:
                self.timeseries.reset_index(field, inplace=True)

            if confounds is not None:
                if field in self.confounds.index.names:
                    self.confounds.reset_index(field, inplace=True)

        if 'event' in self.onsets.index.names:
            self.onsets.reset_index('event', inplace=True)

        if ('subject' not in self.timeseries.columns) and ('subject' not in self.onsets.columns):
            self.timeseries['subject'] = 1
            self.onsets['subject'] = 1

            if self.confounds is not None:
                self.confounds['subject'] = 1

        for c in idx_fields:
            if c in self.timeseries.columns:
                self.index_columns.append(c)

        if 'trial_type' not in self.onsets:
            if 'condition' in self.onsets:
                self.onsets['trial_type'] = self.onsets['condition']
            else:
                self.onsets['trial_type'] = 'intercept'

        index = pd.MultiIndex(names=self.index_columns,
                              levels=[[]]*len(self.index_columns),
                              codes=[[]]*len(self.index_columns),) 
        self.response_fitters = pd.Series(index=index) 

        if self.index_columns is []:
            raise Exception('GroupDeconvolution is only to be used for datasets with multiple subjects'
                             'or runs')
        else:
            self.timeseries = self.timeseries.set_index(self.index_columns)
            self.timeseries['t'] = _make_time_column(self.timeseries,
                                                     self.index_columns,
                                                     input_sample_rate)
            self.timeseries.set_index('t', inplace=True, append=True)

            self.onsets = self.onsets.set_index(self.index_columns + ['trial_type'])

            if self.confounds is not None:
                self.confounds = self.confounds.set_index(self.index_columns)
                self.confounds['t'] = _make_time_column(self.confounds,
                                                        self.index_columns,
                                                        input_sample_rate)
                
                self.confounds = self.confounds.set_index('t', append=True)

            for idx, ts in self.timeseries.groupby(level=self.index_columns):


                rf = ResponseFitter(ts,
                                    input_sample_rate,
                                    self.oversample_design_matrix,
                                    *args,
                                    **kwargs)
                self.response_fitters.loc[idx] = rf
                if self.confounds is not None:
                    if type(idx) is int:
                        idx = idx,
                    self.response_fitters.loc[idx].add_confounds('confounds', self.confounds.loc[idx])


    def add_event(self,
                 event=None,
                 basis_set='fir',
                 interval=[0,10],
                 n_regressors=None,
                 covariates=None,
                 add_intercept=True,
                 **kwargs):

        if event is None:
            event = self.onsets.index.get_level_values('trial_type').unique()
            logging.warning('No event type was given, automatically entering the following event types: %s' % event.tolist())

        if type(event) is str:
            event = [event]

        if type(covariates) is str:
            covariates = [covariates]

        for i, (col, ts) in self._groupby_ts_runs():
            for e in event:

                if type(col) is not tuple:
                    col = (col,)
                
                if col + (e,) not in self.onsets.index:
                    warnings.warn('Event %s is not available for run %s. Event is ignored for this '
                                  'run' % (e, col))
                else:

                    if covariates is None:
                        covariate_matrix = None
                    else:
                        covariate_matrix = self.onsets.loc[[col + (e,)], covariates]

                        if add_intercept:
                            intercept_matrix = pd.DataFrame(np.ones((len(covariate_matrix), 1)),
                                                            columns=['intercept'],
                                                            index=covariate_matrix.index)
                            covariate_matrix = pd.concat((intercept_matrix, covariate_matrix), 1)
                    
                    if 'duration' in self.onsets and np.isfinite(self.onsets.loc[[col + (e,)], 'duration']).all():
                        durations = self.onsets.loc[[col + (e,)], 'duration']
                    else:
                        durations = None

                    #print(e, self.onsets.loc[[col + (e,)], 'onset'].shape, durations.sha[p)

                    self.response_fitters[col].add_event(e,
<<<<<<< HEAD
                                                       onset_times=self.onsets.loc[[col + (e,)], 'onset'],
=======
                                                       onsets=self.onsets.loc[col + (e,), 'onset'],
>>>>>>> e2f19e11
                                                       basis_set=basis_set,
                                                       interval=interval,
                                                       n_regressors=n_regressors,
                                                       durations=durations,
                                                       covariates=covariate_matrix)


    def fit(self,
            concatenate_runs=None,
            type='ols',
            cv=20,
            alphas=None,
            store_residuals=False):

        if concatenate_runs is None:
            concatenate_runs = self.concatenate_runs

        if concatenate_runs:
            self.concat_response_fitters = \
                self.response_fitters.groupby('subject') \
                                     .apply(ConcatenatedResponseFitter)

            for concat_rf in self.concat_response_fitters:
                concat_rf.fit(type,
                              cv,
                              alphas,
                              store_residuals)
        else:
            for rf in self.response_fitters:
                rf.fit(type,
                       cv,
                       alphas,
                       store_residuals)

<<<<<<< HEAD
    def get_timecourses(self,
                        oversample=None,
=======
    def get_timecourses(self, oversample=None,
                        melt=False,
>>>>>>> e2f19e11
                        concatenate_runs=None):

        if oversample is None:
            oversample = self.oversample_design_matrix

        rfs = self._get_response_fitters(concatenate_runs)

        tc_ = rfs.apply(lambda rf: rf.get_timecourses(oversample))

        tc = pd.concat(tc_.to_dict())
        index_names = tc_.index.names
        tc.index.set_names(index_names, level=range(len(index_names)), 
                           inplace=True)

        if melt:
            return tc.reset_index().melt(id_vars=tc.index.names,
                                         var_name='roi')
        else:
            return tc

        return tc

    def get_t_value_timecourses(self,
                                oversample=None,
                                concatenate_runs=None):


        if oversample is None:
            oversample = self.oversample_design_matrix

        rfs = self._get_response_fitters(concatenate_runs)

        t_ = rfs.apply(lambda rf: rf.get_t_value_timecourses(oversample))

        t = pd.concat(t_.to_dict())
        index_names = t_.index.names
        t.index.set_names(index_names, level=range(len(index_names)), 
                           inplace=True)

        return t

    def _get_response_fitters(self,
                              concatenate_runs=None):

        if concatenate_runs is None:
            concatenate_runs = self.concatenate_runs

        if concatenate_runs:
            if not hasattr(self, 'concat_response_fitters'):
                raise Exception('GroupResponseFitter not yet fitted')
            rfs = self.concat_response_fitters
        else:
            rfs = self.response_fitters

        return rfs


    def _groupby_ts_runs(self): 
        return enumerate(self.timeseries.groupby(level=self.index_columns))

    def get_subjectwise_timecourses(self, 
                                    oversample=None, 
                                    melt=False):

        tc = self.get_timecourses(oversample=oversample)
        tc = tc.reset_index().groupby(['subject', 'event type','covariate', 'time', ]).mean()

        for c in self.index_columns:
            if c in tc.columns:
                tc.drop(columns=c, inplace=True)

        if melt:
            return tc.reset_index().melt(id_vars=tc.index.names,
                                         var_name='roi')
        else:
            return tc

    def get_conditionwise_timecourses(self,
                                      oversample=None,
                                      kind='mean'):

        subj_tc = self.get_subjectwise_timecourses(oversample)

        if kind == 'mean':
            return subj_tc.groupby(level=['event type', 'covariate', 'time']).mean()

        else:
            t = (self.get_timecourses(oversample)
                     .groupby(level=['event type', 'covariate', 'time'])
                     .apply(lambda d: pd.Series(sp.stats.ttest_1samp(d, 0, 0)[0], index=d.columns)
                     .T)
                 )

            if kind =='t':
                return t

            elif kind == 'z':
                t_dist = sp.stats.t(len(self.timeseries.index.get_level_values('subject')
                                                       .unique()))
                norm_dist = sp.stats.norm()

                return pd.DataFrame(norm_dist.ppf(t_dist.cdf(t)),
                                    columns=t.columns,
                                    index=t.index)
            else:
                raise NotImplementedError("kind should be 'mean', 't', or 'z'")

    def plot_groupwise_timecourses(self,
                                   event_types=None,
                                   covariates=None,
                                   plots='roi',
                                   col='covariate',
                                   row=None,
                                   col_wrap=None,
                                   hue='event type',
                                   max_n_plots=40,
                                   oversample=None,
                                   extra_axes=True,
                                   sharex=True,
                                   sharey=False,
                                   aspect=1.5,
                                   *args,
                                   **kwargs):

        tc = self.get_subjectwise_timecourses(oversample=oversample,
                                              melt=True)

        if event_types is not None:

            if type(event_types) is str:
                event_types = [event_types]
            
            tc = tc[np.in1d(tc['event type'], event_types)]

        if covariates is not None:

            if type(covariates) is str:
                covariates = [covariates]
            
            tc = tc[np.in1d(tc['covariate'], covariates)]

        return plot_timecourses(tc,
                                plots=plots,
                                col=col,
                                row=row,
                                col_wrap=col_wrap,
                                hue=hue,
                                max_n_plots=max_n_plots,
                                oversample=oversample,
                                extra_axes=extra_axes,
                                sharex=sharex,
                                sharey=sharey,
                                aspect=aspect,
                                *args,
                                **kwargs)

        
    def plot_subject_timecourses(self,
                                   event_types=None,
                                   covariates=None,
                                   plots='roi',
                                   col='subject',
                                   row=None,
                                   col_wrap=4,
                                   hue='event type',
                                   max_n_plots=40,
                                   oversample=None,
                                   extra_axes=True,
                                   sharex=True,
                                   sharey=False,
                                   aspect=1.5,
                                   unit=None,
                                   *args,
                                   **kwargs):

        tc = self.get_timecourses(oversample=oversample,
                                  melt=True)

        if event_types is not None:

            if type(event_types) is str:
                event_types = [event_types]
            
            tc = tc[np.in1d(tc['event type'], event_types)]

        if covariates is not None:

            if type(covariates) is str:
                covariates = [covariates]
            
            tc = tc[np.in1d(tc['covariate'], covariates)]

        if unit is None:
            if 'run' in self.index_columns:
                unit = 'run'
            else:
                unit = 'subject'

        return plot_timecourses(tc,
                                plots=plots,
                                col=col,
                                row=row,
                                col_wrap=col_wrap,
                                hue=hue,
                                max_n_plots=max_n_plots,
                                oversample=oversample,
                                extra_axes=extra_axes,
                                sharex=sharex,
                                sharey=sharey,
                                aspect=aspect,
                                unit=unit,
                                *args,
                                **kwargs)



def _make_time_column(df, index_columns, sample_rate):
    t = pd.Series(np.zeros(len(df)), index=df.index)

    TR = 1./sample_rate

    for ix, d in df.groupby(index_columns):
        t.loc[ix] = np.arange(0, len(df.loc[ix]) * TR, TR)

    return t<|MERGE_RESOLUTION|>--- conflicted
+++ resolved
@@ -158,11 +158,7 @@
                     #print(e, self.onsets.loc[[col + (e,)], 'onset'].shape, durations.sha[p)
 
                     self.response_fitters[col].add_event(e,
-<<<<<<< HEAD
-                                                       onset_times=self.onsets.loc[[col + (e,)], 'onset'],
-=======
-                                                       onsets=self.onsets.loc[col + (e,), 'onset'],
->>>>>>> e2f19e11
+                                                       onsets=self.onsets.loc[[col + (e,)], 'onset'],
                                                        basis_set=basis_set,
                                                        interval=interval,
                                                        n_regressors=n_regressors,
@@ -197,13 +193,8 @@
                        alphas,
                        store_residuals)
 
-<<<<<<< HEAD
-    def get_timecourses(self,
-                        oversample=None,
-=======
     def get_timecourses(self, oversample=None,
                         melt=False,
->>>>>>> e2f19e11
                         concatenate_runs=None):
 
         if oversample is None:
