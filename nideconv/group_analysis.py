from .response_fitter import ResponseFitter, ConcatenatedResponseFitter
import numpy as np
import pandas as pd
import warnings
import seaborn as sns
import matplotlib.pyplot as plt
from .plotting import plot_timecourses
import scipy as sp
import logging

class GroupResponseFitter(object):

    """Can fit a group of individual subjects and/or
    runs using a high-level interface.
<<<<<<< HEAD
=======



>>>>>>> d9f3c9c0
    """

    def __init__(self,
                 timeseries,
                 onsets,
                 input_sample_rate,
                 oversample_design_matrix=20,
                 confounds=None,
                 concatenate_runs=True,
                 *args,
                 **kwargs):

        timeseries = pd.DataFrame(timeseries.copy())

        self.timeseries = timeseries
        self.onsets = onsets.copy().reset_index()
        self.confounds = confounds

        self.concatenate_runs = concatenate_runs

        self.oversample_design_matrix = oversample_design_matrix

        self.index_columns = []

        idx_fields = ['subject', 'session', 'task', 'run']

        for field in idx_fields:
            if field in self.onsets.index.names:
                self.onsets.reset_index(field, inplace=True)

            if field in self.timeseries.index.names:
                self.timeseries.reset_index(field, inplace=True)

            if confounds is not None:
                if field in self.confounds.index.names:
                    self.confounds.reset_index(field, inplace=True)

        if 'event' in self.onsets.index.names:
            self.onsets.reset_index('event', inplace=True)

        if ('subject' not in self.timeseries.columns) and ('subject' not in self.onsets.columns):
            self.timeseries['subject'] = 1
            self.onsets['subject'] = 1

            if self.confounds is not None:
                self.confounds['subject'] = 1

        for c in idx_fields:
            if c in self.timeseries.columns:
                self.index_columns.append(c)

        if 'trial_type' not in self.onsets:
            if 'condition' in self.onsets:
                self.onsets['trial_type'] = self.onsets['condition']
            else:
                self.onsets['trial_type'] = 'intercept'

        index = pd.MultiIndex(names=self.index_columns,
                              levels=[[]]*len(self.index_columns),
                              codes=[[]]*len(self.index_columns),) 
        self.response_fitters = pd.Series(index=index) 

        if self.index_columns is []:
            raise Exception('GroupDeconvolution is only to be used for datasets with multiple subjects'
                             'or runs')
        else:
            self.timeseries = self.timeseries.set_index(self.index_columns)
            self.timeseries['t'] = _make_time_column(self.timeseries,
                                                     self.index_columns,
                                                     input_sample_rate)
            self.timeseries.set_index('t', inplace=True, append=True)

            self.onsets = self.onsets.set_index(self.index_columns + ['trial_type'])

            if self.confounds is not None:
                self.confounds = self.confounds.set_index(self.index_columns)
                self.confounds['t'] = _make_time_column(self.confounds,
                                                        self.index_columns,
                                                        input_sample_rate)
                
                self.confounds = self.confounds.set_index('t', append=True)

            for idx, ts in self.timeseries.groupby(level=self.index_columns):


                rf = ResponseFitter(ts,
                                    input_sample_rate,
                                    self.oversample_design_matrix,
                                    *args,
                                    **kwargs)
                self.response_fitters.loc[idx] = rf
                if self.confounds is not None:
                    if type(idx) is int:
                        idx = idx,
                    self.response_fitters.loc[idx].add_confounds('confounds', self.confounds.loc[idx])


    def add_event(self,
                 event=None,
                 basis_set='fir',
                 interval=[0,10],
                 n_regressors=None,
                 covariates=None,
                 add_intercept=True,
                 **kwargs):

        if event is None:
            event = self.onsets.index.get_level_values('trial_type').unique()
            logging.warning('No event type was given, automatically entering the following event types: %s' % event.tolist())

        if type(event) is str:
            event = [event]

        if type(covariates) is str:
            covariates = [covariates]

        for i, (col, ts) in self._groupby_ts_runs():
            for e in event:

                if type(col) is not tuple:
                    col = (col,)
                
                if col + (e,) not in self.onsets.index:
                    warnings.warn('Event %s is not available for run %s. Event is ignored for this '
                                  'run' % (e, col))
                else:

                    if covariates is None:
                        covariate_matrix = None
                    else:
                        covariate_matrix = self.onsets.loc[[col + (e,)], covariates]

                        if add_intercept:
                            intercept_matrix = pd.DataFrame(np.ones((len(covariate_matrix), 1)),
                                                            columns=['intercept'],
                                                            index=covariate_matrix.index)
                            covariate_matrix = pd.concat((intercept_matrix, covariate_matrix), 1)
                    
                    if 'duration' in self.onsets and np.isfinite(self.onsets.loc[[col + (e,)], 'duration']).all():
                        durations = self.onsets.loc[[col + (e,)], 'duration']
                    else:
                        durations = None

                    #print(e, self.onsets.loc[[col + (e,)], 'onset'].shape, durations.sha[p)

                    self.response_fitters[col].add_event(e,
<<<<<<< HEAD
                                                       onsets=self.onsets.loc[[col + (e,)], 'onset'],
=======
                                                       onsets=self.onsets.loc[col + (e,), 'onset'],
>>>>>>> d9f3c9c0
                                                       basis_set=basis_set,
                                                       interval=interval,
                                                       n_regressors=n_regressors,
                                                       durations=durations,
                                                       covariates=covariate_matrix)


    def fit(self,
            concatenate_runs=None,
            type='ols',
            cv=20,
            alphas=None,
            store_residuals=False):

        if concatenate_runs is None:
            concatenate_runs = self.concatenate_runs

        if concatenate_runs:
            self.concat_response_fitters = \
                self.response_fitters.groupby('subject') \
                                     .apply(ConcatenatedResponseFitter)

            for concat_rf in self.concat_response_fitters:
<<<<<<< HEAD
                concat_rf.fit(type,
                              cv,
                              alphas,
                              store_residuals)
        else:
            for rf in self.response_fitters:
                rf.fit(type,
                       cv,
                       alphas,
                       store_residuals)
=======
                concat_rf.fit()
        else:
            for rf in self.response_fitters:
                rf.fit()
>>>>>>> d9f3c9c0

    def get_timecourses(self, oversample=None,
                        melt=False,
                        concatenate_runs=None):

        if oversample is None:
            oversample = self.oversample_design_matrix

        rfs = self._get_response_fitters(concatenate_runs)

        tc_ = rfs.apply(lambda rf: rf.get_timecourses(oversample))

        tc = pd.concat(tc_.to_dict())
        index_names = tc_.index.names
        tc.index.set_names(index_names, level=range(len(index_names)), 
                           inplace=True)

        if melt:
            return tc.reset_index().melt(id_vars=tc.index.names,
                                         var_name='roi')
        else:
            return tc

        return tc

    def get_t_value_timecourses(self,
                                oversample=None,
                                concatenate_runs=None):


        if oversample is None:
            oversample = self.oversample_design_matrix

        rfs = self._get_response_fitters(concatenate_runs)

        t_ = rfs.apply(lambda rf: rf.get_t_value_timecourses(oversample))

        t = pd.concat(t_.to_dict())
        index_names = t_.index.names
        t.index.set_names(index_names, level=range(len(index_names)), 
                           inplace=True)

        return t

    def _get_response_fitters(self,
                              concatenate_runs=None):

        if concatenate_runs is None:
            concatenate_runs = self.concatenate_runs

        if concatenate_runs:
            if not hasattr(self, 'concat_response_fitters'):
                raise Exception('GroupResponseFitter not yet fitted')
            rfs = self.concat_response_fitters
        else:
            rfs = self.response_fitters

        return rfs


    def _groupby_ts_runs(self): 
        return enumerate(self.timeseries.groupby(level=self.index_columns))

    def get_subjectwise_timecourses(self, 
                                    oversample=None, 
                                    melt=False):

        tc = self.get_timecourses(oversample=oversample)
        tc = tc.reset_index().groupby(['subject', 'event type','covariate', 'time', ]).mean()

        for c in self.index_columns:
            if c in tc.columns:
                tc.drop(columns=c, inplace=True)

        if melt:
            return tc.reset_index().melt(id_vars=tc.index.names,
                                         var_name='roi')
        else:
            return tc

    def get_conditionwise_timecourses(self,
                                      oversample=None,
                                      kind='mean'):

        subj_tc = self.get_subjectwise_timecourses(oversample)

        if kind == 'mean':
            return subj_tc.groupby(level=['event type', 'covariate', 'time']).mean()

        else:
            t = (self.get_timecourses(oversample)
                     .groupby(level=['event type', 'covariate', 'time'])
                     .apply(lambda d: pd.Series(sp.stats.ttest_1samp(d, 0, 0)[0], index=d.columns)
                     .T)
                 )

            if kind =='t':
                return t

            elif kind == 'z':
                t_dist = sp.stats.t(len(self.timeseries.index.get_level_values('subject')
                                                       .unique()))
                norm_dist = sp.stats.norm()

                return pd.DataFrame(norm_dist.ppf(t_dist.cdf(t)),
                                    columns=t.columns,
                                    index=t.index)
            else:
                raise NotImplementedError("kind should be 'mean', 't', or 'z'")

    def plot_groupwise_timecourses(self,
                                   event_types=None,
                                   covariates=None,
                                   plots='roi',
                                   col='covariate',
                                   row=None,
                                   col_wrap=None,
                                   hue='event type',
                                   max_n_plots=40,
                                   oversample=None,
                                   extra_axes=True,
                                   sharex=True,
                                   sharey=False,
                                   aspect=1.5,
                                   *args,
                                   **kwargs):

        tc = self.get_subjectwise_timecourses(oversample=oversample,
                                              melt=True)

        if event_types is not None:

            if type(event_types) is str:
                event_types = [event_types]
            
            tc = tc[np.in1d(tc['event type'], event_types)]

        if covariates is not None:

            if type(covariates) is str:
                covariates = [covariates]
            
            tc = tc[np.in1d(tc['covariate'], covariates)]

        return plot_timecourses(tc,
                                plots=plots,
                                col=col,
                                row=row,
                                col_wrap=col_wrap,
                                hue=hue,
                                max_n_plots=max_n_plots,
                                oversample=oversample,
                                extra_axes=extra_axes,
                                sharex=sharex,
                                sharey=sharey,
                                aspect=aspect,
                                *args,
                                **kwargs)

        
    def plot_subject_timecourses(self,
                                   event_types=None,
                                   covariates=None,
                                   plots='roi',
                                   col='subject',
                                   row=None,
                                   col_wrap=4,
                                   hue='event type',
                                   max_n_plots=40,
                                   oversample=None,
                                   extra_axes=True,
                                   sharex=True,
                                   sharey=False,
                                   aspect=1.5,
                                   unit=None,
                                   *args,
                                   **kwargs):

        tc = self.get_timecourses(oversample=oversample,
                                  melt=True)

        if event_types is not None:

            if type(event_types) is str:
                event_types = [event_types]
            
            tc = tc[np.in1d(tc['event type'], event_types)]

        if covariates is not None:

            if type(covariates) is str:
                covariates = [covariates]
            
            tc = tc[np.in1d(tc['covariate'], covariates)]

        if unit is None:
            if 'run' in self.index_columns:
                unit = 'run'
            else:
                unit = 'subject'

        return plot_timecourses(tc,
                                plots=plots,
                                col=col,
                                row=row,
                                col_wrap=col_wrap,
                                hue=hue,
                                max_n_plots=max_n_plots,
                                oversample=oversample,
                                extra_axes=extra_axes,
                                sharex=sharex,
                                sharey=sharey,
                                aspect=aspect,
                                unit=unit,
                                *args,
                                **kwargs)



def _make_time_column(df, index_columns, sample_rate):
    t = pd.Series(np.zeros(len(df)), index=df.index)

    TR = 1./sample_rate

    for ix, d in df.groupby(index_columns):
        t.loc[ix] = np.arange(0, len(df.loc[ix]) * TR, TR)

    return t<|MERGE_RESOLUTION|>--- conflicted
+++ resolved
@@ -12,12 +12,6 @@
 
     """Can fit a group of individual subjects and/or
     runs using a high-level interface.
-<<<<<<< HEAD
-=======
-
-
-
->>>>>>> d9f3c9c0
     """
 
     def __init__(self,
@@ -164,16 +158,12 @@
                     #print(e, self.onsets.loc[[col + (e,)], 'onset'].shape, durations.sha[p)
 
                     self.response_fitters[col].add_event(e,
-<<<<<<< HEAD
-                                                       onsets=self.onsets.loc[[col + (e,)], 'onset'],
-=======
-                                                       onsets=self.onsets.loc[col + (e,), 'onset'],
->>>>>>> d9f3c9c0
-                                                       basis_set=basis_set,
-                                                       interval=interval,
-                                                       n_regressors=n_regressors,
-                                                       durations=durations,
-                                                       covariates=covariate_matrix)
+                                                         onsets=self.onsets.loc[[col + (e,)], 'onset'],
+                                                         basis_set=basis_set,
+                                                         interval=interval,
+                                                         n_regressors=n_regressors,
+                                                         durations=durations,
+                                                         covariates=covariate_matrix)
 
 
     def fit(self,
@@ -192,7 +182,6 @@
                                      .apply(ConcatenatedResponseFitter)
 
             for concat_rf in self.concat_response_fitters:
-<<<<<<< HEAD
                 concat_rf.fit(type,
                               cv,
                               alphas,
@@ -203,12 +192,6 @@
                        cv,
                        alphas,
                        store_residuals)
-=======
-                concat_rf.fit()
-        else:
-            for rf in self.response_fitters:
-                rf.fit()
->>>>>>> d9f3c9c0
 
     def get_timecourses(self, oversample=None,
                         melt=False,
